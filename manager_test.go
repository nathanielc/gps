--- conflicted
+++ resolved
@@ -729,12 +729,6 @@
 	if atomic.LoadInt32(&sm.releasing) != 1 {
 		t.Error("Releasing flag did not get set")
 	}
-<<<<<<< HEAD
-	if atomic.LoadInt32(&sm.released) != 1 {
-		t.Error("Released flag did not get set")
-	}
-=======
->>>>>>> 2e67c68c
 
 	lpath := filepath.Join(sm.cachedir, "sm.lock")
 	if _, err := os.Stat(lpath); err == nil {
@@ -762,12 +756,6 @@
 	if atomic.LoadInt32(&sm.releasing) != 1 {
 		t.Error("Releasing flag did not get set")
 	}
-<<<<<<< HEAD
-	if atomic.LoadInt32(&sm.released) != 1 {
-		t.Error("Released flag did not get set")
-	}
-=======
->>>>>>> 2e67c68c
 
 	lpath = filepath.Join(sm.cachedir, "sm.lock")
 	if _, err := os.Stat(lpath); err == nil {
@@ -795,12 +783,6 @@
 	if atomic.LoadInt32(&sm.releasing) != 1 {
 		t.Error("Releasing flag did not get set")
 	}
-<<<<<<< HEAD
-	if atomic.LoadInt32(&sm.released) != 1 {
-		t.Error("Released flag did not get set")
-	}
-=======
->>>>>>> 2e67c68c
 
 	lpath = filepath.Join(sm.cachedir, "sm.lock")
 	if _, err := os.Stat(lpath); err == nil {
